use std::collections::{HashMap, HashSet};
use std::convert::TryFrom;
use std::io::{self, Cursor, Read, Seek};
use std::sync::Arc;
use std::{cmp, ops::Range};

use crate::{
    bytecast, ColorType, TiffError, TiffFormatError, TiffResult, TiffUnsupportedError, UsageError,
};

use self::ifd::Directory;
use self::image::Image;
use crate::tags::{
    CompressionMethod, PhotometricInterpretation, Predictor, SampleFormat, Tag, Type,
};

use self::stream::{
    ByteOrder, DeflateReader, EndianReader, JpegReader, LZWReader, PackBitsReader, SmartReader,
};

pub mod ifd;
mod image;
mod stream;
mod tag_reader;

/// Result of a decoding process
#[derive(Debug)]
pub enum DecodingResult {
    /// A vector of unsigned bytes
    U8(Vec<u8>),
    /// A vector of unsigned words
    U16(Vec<u16>),
    /// A vector of 32 bit unsigned ints
    U32(Vec<u32>),
    /// A vector of 64 bit unsigned ints
    U64(Vec<u64>),
    /// A vector of 32 bit IEEE floats
    F32(Vec<f32>),
    /// A vector of 64 bit IEEE floats
    F64(Vec<f64>),
    /// A vector of 8 bit signed ints
    I8(Vec<i8>),
    /// A vector of 16 bit signed ints
    I16(Vec<i16>),
    /// A vector of 32 bit signed ints
    I32(Vec<i32>),
    /// A vector of 64 bit signed ints
    I64(Vec<i64>),
}

impl DecodingResult {
    fn new_u8(size: usize, limits: &Limits) -> TiffResult<DecodingResult> {
        if size > limits.decoding_buffer_size {
            Err(TiffError::LimitsExceeded)
        } else {
            Ok(DecodingResult::U8(vec![0; size]))
        }
    }

    fn new_u16(size: usize, limits: &Limits) -> TiffResult<DecodingResult> {
        if size > limits.decoding_buffer_size / 2 {
            Err(TiffError::LimitsExceeded)
        } else {
            Ok(DecodingResult::U16(vec![0; size]))
        }
    }

    fn new_u32(size: usize, limits: &Limits) -> TiffResult<DecodingResult> {
        if size > limits.decoding_buffer_size / 4 {
            Err(TiffError::LimitsExceeded)
        } else {
            Ok(DecodingResult::U32(vec![0; size]))
        }
    }

    fn new_u64(size: usize, limits: &Limits) -> TiffResult<DecodingResult> {
        if size > limits.decoding_buffer_size / 8 {
            Err(TiffError::LimitsExceeded)
        } else {
            Ok(DecodingResult::U64(vec![0; size]))
        }
    }

    fn new_f32(size: usize, limits: &Limits) -> TiffResult<DecodingResult> {
        if size > limits.decoding_buffer_size / std::mem::size_of::<f32>() {
            Err(TiffError::LimitsExceeded)
        } else {
            Ok(DecodingResult::F32(vec![0.0; size]))
        }
    }

    fn new_f64(size: usize, limits: &Limits) -> TiffResult<DecodingResult> {
        if size > limits.decoding_buffer_size / std::mem::size_of::<f64>() {
            Err(TiffError::LimitsExceeded)
        } else {
            Ok(DecodingResult::F64(vec![0.0; size]))
        }
    }

    fn new_i8(size: usize, limits: &Limits) -> TiffResult<DecodingResult> {
        if size > limits.decoding_buffer_size / std::mem::size_of::<i8>() {
            Err(TiffError::LimitsExceeded)
        } else {
            Ok(DecodingResult::I8(vec![0; size]))
        }
    }

    fn new_i16(size: usize, limits: &Limits) -> TiffResult<DecodingResult> {
        if size > limits.decoding_buffer_size / 2 {
            Err(TiffError::LimitsExceeded)
        } else {
            Ok(DecodingResult::I16(vec![0; size]))
        }
    }

    fn new_i32(size: usize, limits: &Limits) -> TiffResult<DecodingResult> {
        if size > limits.decoding_buffer_size / 4 {
            Err(TiffError::LimitsExceeded)
        } else {
            Ok(DecodingResult::I32(vec![0; size]))
        }
    }

    fn new_i64(size: usize, limits: &Limits) -> TiffResult<DecodingResult> {
        if size > limits.decoding_buffer_size / 8 {
            Err(TiffError::LimitsExceeded)
        } else {
            Ok(DecodingResult::I64(vec![0; size]))
        }
    }

    pub fn as_buffer(&mut self, start: usize) -> DecodingBuffer {
        match *self {
            DecodingResult::U8(ref mut buf) => DecodingBuffer::U8(&mut buf[start..]),
            DecodingResult::U16(ref mut buf) => DecodingBuffer::U16(&mut buf[start..]),
            DecodingResult::U32(ref mut buf) => DecodingBuffer::U32(&mut buf[start..]),
            DecodingResult::U64(ref mut buf) => DecodingBuffer::U64(&mut buf[start..]),
            DecodingResult::F32(ref mut buf) => DecodingBuffer::F32(&mut buf[start..]),
            DecodingResult::F64(ref mut buf) => DecodingBuffer::F64(&mut buf[start..]),
            DecodingResult::I8(ref mut buf) => DecodingBuffer::I8(&mut buf[start..]),
            DecodingResult::I16(ref mut buf) => DecodingBuffer::I16(&mut buf[start..]),
            DecodingResult::I32(ref mut buf) => DecodingBuffer::I32(&mut buf[start..]),
            DecodingResult::I64(ref mut buf) => DecodingBuffer::I64(&mut buf[start..]),
        }
    }
}

// A buffer for image decoding
pub enum DecodingBuffer<'a> {
    /// A slice of unsigned bytes
    U8(&'a mut [u8]),
    /// A slice of unsigned words
    U16(&'a mut [u16]),
    /// A slice of 32 bit unsigned ints
    U32(&'a mut [u32]),
    /// A slice of 64 bit unsigned ints
    U64(&'a mut [u64]),
    /// A slice of 32 bit IEEE floats
    F32(&'a mut [f32]),
    /// A slice of 64 bit IEEE floats
    F64(&'a mut [f64]),
    /// A slice of 8 bits signed ints
    I8(&'a mut [i8]),
    /// A slice of 16 bits signed ints
    I16(&'a mut [i16]),
    /// A slice of 32 bits signed ints
    I32(&'a mut [i32]),
    /// A slice of 64 bits signed ints
    I64(&'a mut [i64]),
}

impl<'a> DecodingBuffer<'a> {
    fn len(&self) -> usize {
        match *self {
            DecodingBuffer::U8(ref buf) => buf.len(),
            DecodingBuffer::U16(ref buf) => buf.len(),
            DecodingBuffer::U32(ref buf) => buf.len(),
            DecodingBuffer::U64(ref buf) => buf.len(),
            DecodingBuffer::F32(ref buf) => buf.len(),
            DecodingBuffer::F64(ref buf) => buf.len(),
            DecodingBuffer::I8(ref buf) => buf.len(),
            DecodingBuffer::I16(ref buf) => buf.len(),
            DecodingBuffer::I32(ref buf) => buf.len(),
            DecodingBuffer::I64(ref buf) => buf.len(),
        }
    }

    fn byte_len(&self) -> usize {
        match *self {
            DecodingBuffer::U8(_) => 1,
            DecodingBuffer::U16(_) => 2,
            DecodingBuffer::U32(_) => 4,
            DecodingBuffer::U64(_) => 8,
            DecodingBuffer::F32(_) => 4,
            DecodingBuffer::F64(_) => 8,
            DecodingBuffer::I8(_) => 1,
            DecodingBuffer::I16(_) => 2,
            DecodingBuffer::I32(_) => 4,
            DecodingBuffer::I64(_) => 8,
        }
    }

    fn copy<'b>(&'b mut self) -> DecodingBuffer<'b>
    where
        'a: 'b,
    {
        match *self {
            DecodingBuffer::U8(ref mut buf) => DecodingBuffer::U8(buf),
            DecodingBuffer::U16(ref mut buf) => DecodingBuffer::U16(buf),
            DecodingBuffer::U32(ref mut buf) => DecodingBuffer::U32(buf),
            DecodingBuffer::U64(ref mut buf) => DecodingBuffer::U64(buf),
            DecodingBuffer::F32(ref mut buf) => DecodingBuffer::F32(buf),
            DecodingBuffer::F64(ref mut buf) => DecodingBuffer::F64(buf),
            DecodingBuffer::I8(ref mut buf) => DecodingBuffer::I8(buf),
            DecodingBuffer::I16(ref mut buf) => DecodingBuffer::I16(buf),
            DecodingBuffer::I32(ref mut buf) => DecodingBuffer::I32(buf),
            DecodingBuffer::I64(ref mut buf) => DecodingBuffer::I64(buf),
        }
    }

    fn subrange<'b>(&'b mut self, range: Range<usize>) -> DecodingBuffer<'b>
    where
        'a: 'b,
    {
        match *self {
            DecodingBuffer::U8(ref mut buf) => DecodingBuffer::U8(&mut buf[range]),
            DecodingBuffer::U16(ref mut buf) => DecodingBuffer::U16(&mut buf[range]),
            DecodingBuffer::U32(ref mut buf) => DecodingBuffer::U32(&mut buf[range]),
            DecodingBuffer::U64(ref mut buf) => DecodingBuffer::U64(&mut buf[range]),
            DecodingBuffer::F32(ref mut buf) => DecodingBuffer::F32(&mut buf[range]),
            DecodingBuffer::F64(ref mut buf) => DecodingBuffer::F64(&mut buf[range]),
            DecodingBuffer::I8(ref mut buf) => DecodingBuffer::I8(&mut buf[range]),
            DecodingBuffer::I16(ref mut buf) => DecodingBuffer::I16(&mut buf[range]),
            DecodingBuffer::I32(ref mut buf) => DecodingBuffer::I32(&mut buf[range]),
            DecodingBuffer::I64(ref mut buf) => DecodingBuffer::I64(&mut buf[range]),
        }
    }

    fn as_u8_buf(&mut self) -> &mut [u8] {
        match self {
            DecodingBuffer::U8(buf) => &mut *buf,
            DecodingBuffer::I8(buf) => bytecast::i8_as_ne_mut_bytes(buf),
            DecodingBuffer::U16(buf) => bytecast::u16_as_ne_mut_bytes(buf),
            DecodingBuffer::I16(buf) => bytecast::i16_as_ne_mut_bytes(buf),
            DecodingBuffer::U32(buf) => bytecast::u32_as_ne_mut_bytes(buf),
            DecodingBuffer::I32(buf) => bytecast::i32_as_ne_mut_bytes(buf),
            DecodingBuffer::U64(buf) => bytecast::u64_as_ne_mut_bytes(buf),
            DecodingBuffer::I64(buf) => bytecast::i64_as_ne_mut_bytes(buf),
            DecodingBuffer::F32(buf) => bytecast::f32_as_ne_mut_bytes(buf),
            DecodingBuffer::F64(buf) => bytecast::f64_as_ne_mut_bytes(buf),
        }
    }
}

#[derive(Debug, Copy, Clone, PartialEq)]
/// Chunk type of the internal representation
pub enum ChunkType {
    Strip,
    Tile,
}

pub struct ChunkInfo {
    /// Width of the chunk as specified (includes potential padding)
    pub chunk_width: usize,
    pub chunk_height: usize,

    /// Width of the data (excluding potential padding)
    pub data_width: usize,
    pub data_height: usize,
}

impl ChunkInfo {
    #[inline]
    pub fn padding_right(&self) -> usize {
        self.chunk_width - self.data_width
    }

    #[inline]
    pub fn padding_down(&self) -> usize {
        self.chunk_height - self.data_height
    }
}

/// Decoding limits
#[derive(Clone, Debug)]
pub struct Limits {
    /// The maximum size of any `DecodingResult` in bytes, the default is
    /// 256MiB. If the entire image is decoded at once, then this will
    /// be the maximum size of the image. If it is decoded one strip at a
    /// time, this will be the maximum size of a strip.
    pub decoding_buffer_size: usize,
    /// The maximum size of any ifd value in bytes, the default is
    /// 1MiB.
    pub ifd_value_size: usize,
    /// Maximum size for intermediate buffer which may be used to limit the amount of data read per
    /// segment even if the entire image is decoded at once.
    pub intermediate_buffer_size: usize,
    /// The purpose of this is to prevent all the fields of the struct from
    /// being public, as this would make adding new fields a major version
    /// bump.
    _non_exhaustive: (),
}

impl Limits {
    /// A configuration that does not impose any limits.
    ///
    /// This is a good start if the caller only wants to impose selective limits, contrary to the
    /// default limits which allows selectively disabling limits.
    ///
    /// Note that this configuration is likely to crash on excessively large images since,
    /// naturally, the machine running the program does not have infinite memory.
    pub fn unlimited() -> Limits {
        Limits {
            decoding_buffer_size: usize::max_value(),
            ifd_value_size: usize::max_value(),
            intermediate_buffer_size: usize::max_value(),
            _non_exhaustive: (),
        }
    }
}

impl Default for Limits {
    fn default() -> Limits {
        Limits {
            decoding_buffer_size: 256 * 1024 * 1024,
            intermediate_buffer_size: 128 * 1024 * 1024,
            ifd_value_size: 1024 * 1024,
            _non_exhaustive: (),
        }
    }
}

/// The representation of a TIFF decoder
///
/// Currently does not support decoding of interlaced images
#[derive(Debug)]
pub struct Decoder<R>
where
    R: Read + Seek,
{
    reader: SmartReader<R>,
    bigtiff: bool,
    limits: Limits,
    current_chunk: usize,
    next_ifd: Option<u64>,
    ifd_offsets: Vec<u64>,
    seen_ifds: HashSet<u64>,
    image: Image,
}

trait Wrapping {
    fn wrapping_add(&self, other: Self) -> Self;
}

impl Wrapping for u8 {
    fn wrapping_add(&self, other: Self) -> Self {
        u8::wrapping_add(*self, other)
    }
}

impl Wrapping for u16 {
    fn wrapping_add(&self, other: Self) -> Self {
        u16::wrapping_add(*self, other)
    }
}

impl Wrapping for u32 {
    fn wrapping_add(&self, other: Self) -> Self {
        u32::wrapping_add(*self, other)
    }
}

impl Wrapping for u64 {
    fn wrapping_add(&self, other: Self) -> Self {
        u64::wrapping_add(*self, other)
    }
}

impl Wrapping for i8 {
    fn wrapping_add(&self, other: Self) -> Self {
        i8::wrapping_add(*self, other)
    }
}

impl Wrapping for i16 {
    fn wrapping_add(&self, other: Self) -> Self {
        i16::wrapping_add(*self, other)
    }
}

impl Wrapping for i32 {
    fn wrapping_add(&self, other: Self) -> Self {
        i32::wrapping_add(*self, other)
    }
}

impl Wrapping for i64 {
    fn wrapping_add(&self, other: Self) -> Self {
        i64::wrapping_add(*self, other)
    }
}

fn rev_hpredict_nsamp<T>(
    image: &mut [T],
    size: (u32, u32), // Size of the block
    img_width: usize, // Width of the image (this distinction is needed for tiles)
    samples: usize,
) -> TiffResult<()>
where
    T: Copy + Wrapping,
{
    let width = usize::try_from(size.0)?;
    let height = usize::try_from(size.1)?;
    for row in 0..height {
        for col in samples..width * samples {
            let prev_pixel = image[(row * img_width * samples + col - samples)];
            let pixel = &mut image[(row * img_width * samples + col)];
            *pixel = pixel.wrapping_add(prev_pixel);
        }
    }
    Ok(())
}

fn rev_hpredict(
    image: DecodingBuffer,
    size: (u32, u32),
    img_width: usize,
    color_type: ColorType,
) -> TiffResult<()> {
    // TODO: use bits_per_sample.len() after implementing type 3 predictor
    let samples = match color_type {
        ColorType::Gray(8) | ColorType::Gray(16) | ColorType::Gray(32) | ColorType::Gray(64) => 1,
        ColorType::RGB(8) | ColorType::RGB(16) | ColorType::RGB(32) | ColorType::RGB(64) => 3,
        ColorType::RGBA(8)
        | ColorType::RGBA(16)
        | ColorType::RGBA(32)
        | ColorType::RGBA(64)
        | ColorType::CMYK(8)
        | ColorType::CMYK(16)
        | ColorType::CMYK(32)
        | ColorType::CMYK(64) => 4,
        _ => {
            return Err(TiffError::UnsupportedError(
                TiffUnsupportedError::HorizontalPredictor(color_type),
            ))
        }
    };

    match image {
        DecodingBuffer::U8(buf) => {
            rev_hpredict_nsamp(buf, size, img_width, samples)?;
        }
        DecodingBuffer::U16(buf) => {
            rev_hpredict_nsamp(buf, size, img_width, samples)?;
        }
        DecodingBuffer::U32(buf) => {
            rev_hpredict_nsamp(buf, size, img_width, samples)?;
        }
        DecodingBuffer::U64(buf) => {
            rev_hpredict_nsamp(buf, size, img_width, samples)?;
        }
        DecodingBuffer::F32(_buf) => {
            // FIXME: check how this is defined.
            // See issue #89.
            // rev_hpredict_nsamp(buf, size, img_width,samples)?;
            return Err(TiffError::UnsupportedError(
                TiffUnsupportedError::HorizontalPredictor(color_type),
            ));
        }
        DecodingBuffer::F64(_buf) => {
            //FIXME: check how this is defined.
            // See issue #89.
            // rev_hpredict_nsamp(buf, size, img_width,samples)?;
            return Err(TiffError::UnsupportedError(
                TiffUnsupportedError::HorizontalPredictor(color_type),
            ));
        }
        DecodingBuffer::I8(buf) => {
            rev_hpredict_nsamp(buf, size, img_width, samples)?;
        }
        DecodingBuffer::I16(buf) => {
            rev_hpredict_nsamp(buf, size, img_width, samples)?;
        }
        DecodingBuffer::I32(buf) => {
            rev_hpredict_nsamp(buf, size, img_width, samples)?;
        }
        DecodingBuffer::I64(buf) => {
            rev_hpredict_nsamp(buf, size, img_width, samples)?;
        }
    }
    Ok(())
}

impl<R: Read + Seek> Decoder<R> {
    /// Create a new decoder that decodes from the stream ```r```
    pub fn new(mut r: R) -> TiffResult<Decoder<R>> {
        let mut endianess = Vec::with_capacity(2);
        (&mut r).take(2).read_to_end(&mut endianess)?;
        let byte_order = match &*endianess {
            b"II" => ByteOrder::LittleEndian,
            b"MM" => ByteOrder::BigEndian,
            _ => {
                return Err(TiffError::FormatError(
                    TiffFormatError::TiffSignatureNotFound,
                ))
            }
        };
        let mut reader = SmartReader::wrap(r, byte_order);

        let bigtiff = match reader.read_u16()? {
            42 => false,
            43 => {
                // Read bytesize of offsets (in bigtiff it's alway 8 but provide a way to move to 16 some day)
                if reader.read_u16()? != 8 {
                    return Err(TiffError::FormatError(
                        TiffFormatError::TiffSignatureNotFound,
                    ));
                }
                // This constant should always be 0
                if reader.read_u16()? != 0 {
                    return Err(TiffError::FormatError(
                        TiffFormatError::TiffSignatureNotFound,
                    ));
                }
                true
            }
            _ => {
                return Err(TiffError::FormatError(
                    TiffFormatError::TiffSignatureInvalid,
                ))
            }
        };
        let next_ifd = if bigtiff {
            Some(reader.read_u64()?)
        } else {
            Some(u64::from(reader.read_u32()?))
        };

        let mut seen_ifds = HashSet::new();
        seen_ifds.insert(*next_ifd.as_ref().unwrap());
        let ifd_offsets = vec![*next_ifd.as_ref().unwrap()];

        let mut decoder = Decoder {
            reader,
            bigtiff,
            limits: Default::default(),
            next_ifd,
            ifd_offsets,
            seen_ifds,
            image: Image {
                ifd: None,
                width: 0,
                height: 0,
                bits_per_sample: vec![1],
                samples: 1,
                sample_format: vec![SampleFormat::Uint],
                photometric_interpretation: PhotometricInterpretation::BlackIsZero,
                compression_method: CompressionMethod::None,
                jpeg_tables: None,
                predictor: Predictor::None,
                chunk_type: ChunkType::Strip,
                strip_decoder: None,
                tile_attributes: None,
                chunk_offsets: Vec::new(),
                chunk_bytes: Vec::new(),
            },
            current_chunk: 0,
        };
        decoder.next_image()?;
        Ok(decoder)
    }

    pub fn with_limits(mut self, limits: Limits) -> Decoder<R> {
        self.limits = limits;
        self
    }

    pub fn dimensions(&mut self) -> TiffResult<(u32, u32)> {
        Ok((self.image().width, self.image().height))
    }

    pub fn colortype(&mut self) -> TiffResult<ColorType> {
        match self.image().photometric_interpretation {
            PhotometricInterpretation::RGB => match self.image().bits_per_sample[..] {
                [r, g, b] if [r, r] == [g, b] => Ok(ColorType::RGB(r)),
                [r, g, b, a] if [r, r, r] == [g, b, a] => Ok(ColorType::RGBA(r)),
                // FIXME: We should _ignore_ other components. In particular:
                // > Beware of extra components. Some TIFF files may have more components per pixel
                // than you think. A Baseline TIFF reader must skip over them gracefully,using the
                // values of the SamplesPerPixel and BitsPerSample fields.
                // > -- TIFF 6.0 Specification, Section 7, Additional Baseline requirements.
                _ => Err(TiffError::UnsupportedError(
                    TiffUnsupportedError::InterpretationWithBits(
                        self.image().photometric_interpretation,
                        self.image().bits_per_sample.clone(),
                    ),
                )),
            },
            PhotometricInterpretation::CMYK => match self.image().bits_per_sample[..] {
                [c, m, y, k] if [c, c, c] == [m, y, k] => Ok(ColorType::CMYK(c)),
                _ => Err(TiffError::UnsupportedError(
                    TiffUnsupportedError::InterpretationWithBits(
                        self.image().photometric_interpretation,
                        self.image().bits_per_sample.clone(),
                    ),
                )),
            },
            PhotometricInterpretation::BlackIsZero | PhotometricInterpretation::WhiteIsZero
                if self.image().bits_per_sample.len() == 1 =>
            {
                Ok(ColorType::Gray(self.image().bits_per_sample[0]))
            }

            // TODO: this is bad we should not fail at this point
            _ => Err(TiffError::UnsupportedError(
                TiffUnsupportedError::InterpretationWithBits(
                    self.image().photometric_interpretation,
                    self.image().bits_per_sample.clone(),
                ),
            )),
        }
    }

    fn image(&self) -> &Image {
        &self.image
    }

    /// Loads the IFD at the specified index in the list, if one exists
    pub fn image_at(&mut self, ifd_index: usize) -> TiffResult<()> {
        // Check whether we have seen this IFD before, if so then the index will be less than the length of the list of ifd offsets
        if ifd_index >= self.ifd_offsets.len() {
            // We possibly need to load in the next IFD
            if self.next_ifd.is_none() {
                return Err(TiffError::FormatError(
                    TiffFormatError::ImageFileDirectoryNotFound,
                ));
            }

            loop {
                // Follow the list until we find the one we want, or we reach the end, whichever happens first
                let (_ifd, next_ifd) = self.next_ifd()?;

                if next_ifd.is_none() {
                    break;
                }

                if ifd_index < self.ifd_offsets.len() {
                    break;
                }
            }
        }

        // If the index is within the list of ifds then we can load the selected image/IFD
        if ifd_index < self.ifd_offsets.len() {
            let (ifd, _next_ifd) = Self::read_ifd(
                &mut self.reader,
                self.bigtiff,
                *self.ifd_offsets.get(ifd_index).unwrap(),
            )?;

            self.current_chunk = 0;
            self.image = Image::from_reader(&mut self.reader, ifd, &self.limits, self.bigtiff)?;

            Ok(())
        } else {
            Err(TiffError::FormatError(
                TiffFormatError::ImageFileDirectoryNotFound,
            ))
        }
    }

    /// Reset the decoder.
    #[deprecated = "Never should have been public. Only use Decoder::new()"]
    pub fn init(self) -> TiffResult<Decoder<R>> {
        let Self { reader, .. } = self;
        Self::new(reader.into_inner())
    }

    fn next_ifd(&mut self) -> TiffResult<(Directory, Option<u64>)> {
        if self.next_ifd.is_none() {
            return Err(TiffError::FormatError(
                TiffFormatError::ImageFileDirectoryNotFound,
            ));
        }

        let (ifd, next_ifd) = Self::read_ifd(
            &mut self.reader,
            self.bigtiff,
            self.next_ifd.take().unwrap(),
        )?;

        if let Some(next) = next_ifd {
            if !self.seen_ifds.insert(next) {
                return Err(TiffError::FormatError(TiffFormatError::CycleInOffsets));
            }
            self.next_ifd = Some(next);
            self.ifd_offsets.push(next);
        }

        Ok((ifd, next_ifd))
    }

    /// Reads in the next image.
    /// If there is no further image in the TIFF file a format error is returned.
    /// To determine whether there are more images call `TIFFDecoder::more_images` instead.
    pub fn next_image(&mut self) -> TiffResult<()> {
        let (ifd, _next_ifd) = self.next_ifd()?;

        self.current_chunk = 0;
        self.image = Image::from_reader(&mut self.reader, ifd, &self.limits, self.bigtiff)?;
        Ok(())
    }

    /// Returns `true` if there is at least one more image available.
    pub fn more_images(&self) -> bool {
        self.next_ifd.is_some()
    }

    /// Returns the byte_order
    pub fn byte_order(&self) -> ByteOrder {
        self.reader.byte_order
    }

    #[inline]
    pub fn read_ifd_offset(&mut self) -> Result<u64, io::Error> {
        if self.bigtiff {
            self.read_long8()
        } else {
            self.read_long().map(u64::from)
        }
    }

    /// Reads a TIFF byte value
    #[inline]
    pub fn read_byte(&mut self) -> Result<u8, io::Error> {
        let mut buf = [0; 1];
        self.reader.read_exact(&mut buf)?;
        Ok(buf[0])
    }

    /// Reads a TIFF short value
    #[inline]
    pub fn read_short(&mut self) -> Result<u16, io::Error> {
        self.reader.read_u16()
    }

    /// Reads a TIFF sshort value
    #[inline]
    pub fn read_sshort(&mut self) -> Result<i16, io::Error> {
        self.reader.read_i16()
    }

    /// Reads a TIFF long value
    #[inline]
    pub fn read_long(&mut self) -> Result<u32, io::Error> {
        self.reader.read_u32()
    }

    /// Reads a TIFF slong value
    #[inline]
    pub fn read_slong(&mut self) -> Result<i32, io::Error> {
        self.reader.read_i32()
    }

    /// Reads a TIFF float value
    #[inline]
    pub fn read_float(&mut self) -> Result<f32, io::Error> {
        self.reader.read_f32()
    }

    /// Reads a TIFF double value
    #[inline]
    pub fn read_double(&mut self) -> Result<f64, io::Error> {
        self.reader.read_f64()
    }

    #[inline]
    pub fn read_long8(&mut self) -> Result<u64, io::Error> {
        self.reader.read_u64()
    }

    #[inline]
    pub fn read_slong8(&mut self) -> Result<i64, io::Error> {
        self.reader.read_i64()
    }

    /// Reads a string
    #[inline]
    pub fn read_string(&mut self, length: usize) -> TiffResult<String> {
        let mut out = vec![0; length];
        self.reader.read_exact(&mut out)?;
        // Strings may be null-terminated, so we trim anything downstream of the null byte
        if let Some(first) = out.iter().position(|&b| b == 0) {
            out.truncate(first);
        }
        Ok(String::from_utf8(out)?)
    }

    /// Reads a TIFF IFA offset/value field
    #[inline]
    pub fn read_offset(&mut self) -> TiffResult<[u8; 4]> {
        if self.bigtiff {
            return Err(TiffError::FormatError(
                TiffFormatError::InconsistentSizesEncountered,
            ));
        }
        let mut val = [0; 4];
        self.reader.read_exact(&mut val)?;
        Ok(val)
    }

    /// Reads a TIFF IFA offset/value field
    #[inline]
    pub fn read_offset_u64(&mut self) -> Result<[u8; 8], io::Error> {
        let mut val = [0; 8];
        self.reader.read_exact(&mut val)?;
        Ok(val)
    }

    /// Moves the cursor to the specified offset
    #[inline]
    pub fn goto_offset(&mut self, offset: u32) -> io::Result<()> {
        self.goto_offset_u64(offset.into())
    }

    #[inline]
    pub fn goto_offset_u64(&mut self, offset: u64) -> io::Result<()> {
        self.reader.seek(io::SeekFrom::Start(offset)).map(|_| ())
    }

    /// Reads a IFD entry.
    // An IFD entry has four fields:
    //
    // Tag   2 bytes
    // Type  2 bytes
    // Count 4 bytes
    // Value 4 bytes either a pointer the value itself
    fn read_entry(
        reader: &mut SmartReader<R>,
        bigtiff: bool,
    ) -> TiffResult<Option<(Tag, ifd::Entry)>> {
        let tag = Tag::from_u16_exhaustive(reader.read_u16()?);
        let type_ = match Type::from_u16(reader.read_u16()?) {
            Some(t) => t,
            None => {
                // Unknown type. Skip this entry according to spec.
                reader.read_u32()?;
                reader.read_u32()?;
                return Ok(None);
            }
        };
        let entry = if bigtiff {
            let mut offset = [0; 8];

            let count = reader.read_u64()?;
            reader.read_exact(&mut offset)?;
            ifd::Entry::new_u64(type_, count, offset)
        } else {
            let mut offset = [0; 4];

            let count = reader.read_u32()?;
            reader.read_exact(&mut offset)?;
            ifd::Entry::new(type_, count, offset)
        };
        Ok(Some((tag, entry)))
    }

    /// Reads the IFD starting at the indicated location.
    fn read_ifd(
        reader: &mut SmartReader<R>,
        bigtiff: bool,
        ifd_location: u64,
    ) -> TiffResult<(Directory, Option<u64>)> {
        reader.goto_offset(ifd_location)?;

        let mut dir: Directory = HashMap::new();

        let num_tags = if bigtiff {
            reader.read_u64()?
        } else {
            reader.read_u16()?.into()
        };
        for _ in 0..num_tags {
            let (tag, entry) = match Self::read_entry(reader, bigtiff)? {
                Some(val) => val,
                None => {
                    continue;
                } // Unknown data type in tag, skip
            };
            dir.insert(tag, entry);
        }

        let next_ifd = if bigtiff {
            reader.read_u64()?
        } else {
            reader.read_u32()?.into()
        };

        let next_ifd = match next_ifd {
            0 => None,
            _ => Some(next_ifd),
        };

        Ok((dir, next_ifd))
    }

    /// Tries to retrieve a tag.
    /// Return `Ok(None)` if the tag is not present.
    pub fn find_tag(&mut self, tag: Tag) -> TiffResult<Option<ifd::Value>> {
        let entry = match self.image().ifd.as_ref().unwrap().get(&tag) {
            None => return Ok(None),
            Some(entry) => entry.clone(),
        };

        Ok(Some(entry.val(
            &self.limits,
            self.bigtiff,
            &mut self.reader,
        )?))
    }

    /// Tries to retrieve a tag and convert it to the desired unsigned type.
    pub fn find_tag_unsigned<T: TryFrom<u64>>(&mut self, tag: Tag) -> TiffResult<Option<T>> {
        self.find_tag(tag)?
            .map(|v| v.into_u64())
            .transpose()?
            .map(|value| {
                T::try_from(value).map_err(|_| TiffFormatError::InvalidTagValueType(tag).into())
            })
            .transpose()
    }

    /// Tries to retrieve a vector of all a tag's values and convert them to
    /// the desired unsigned type.
    pub fn find_tag_unsigned_vec<T: TryFrom<u64>>(
        &mut self,
        tag: Tag,
    ) -> TiffResult<Option<Vec<T>>> {
        self.find_tag(tag)?
            .map(|v| v.into_u64_vec())
            .transpose()?
            .map(|v| {
                v.into_iter()
                    .map(|u| {
                        T::try_from(u).map_err(|_| TiffFormatError::InvalidTagValueType(tag).into())
                    })
                    .collect()
            })
            .transpose()
    }

    /// Tries to retrieve a tag and convert it to the desired unsigned type.
    /// Returns an error if the tag is not present.
    pub fn get_tag_unsigned<T: TryFrom<u64>>(&mut self, tag: Tag) -> TiffResult<T> {
        self.find_tag_unsigned(tag)?
            .ok_or_else(|| TiffFormatError::RequiredTagNotFound(tag).into())
    }

    /// Tries to retrieve a tag.
    /// Returns an error if the tag is not present
    pub fn get_tag(&mut self, tag: Tag) -> TiffResult<ifd::Value> {
        match self.find_tag(tag)? {
            Some(val) => Ok(val),
            None => Err(TiffError::FormatError(
                TiffFormatError::RequiredTagNotFound(tag),
            )),
        }
    }

    /// Tries to retrieve a tag and convert it to the desired type.
    pub fn get_tag_u32(&mut self, tag: Tag) -> TiffResult<u32> {
        self.get_tag(tag)?.into_u32()
    }
    pub fn get_tag_u64(&mut self, tag: Tag) -> TiffResult<u64> {
        self.get_tag(tag)?.into_u64()
    }

    /// Tries to retrieve a tag and convert it to the desired type.
    pub fn get_tag_f32(&mut self, tag: Tag) -> TiffResult<f32> {
        self.get_tag(tag)?.into_f32()
    }

    /// Tries to retrieve a tag and convert it to the desired type.
    pub fn get_tag_f64(&mut self, tag: Tag) -> TiffResult<f64> {
        self.get_tag(tag)?.into_f64()
    }

    /// Tries to retrieve a tag and convert it to the desired type.
    pub fn get_tag_u32_vec(&mut self, tag: Tag) -> TiffResult<Vec<u32>> {
        self.get_tag(tag)?.into_u32_vec()
    }

    pub fn get_tag_u16_vec(&mut self, tag: Tag) -> TiffResult<Vec<u16>> {
        self.get_tag(tag)?.into_u16_vec()
    }
    pub fn get_tag_u64_vec(&mut self, tag: Tag) -> TiffResult<Vec<u64>> {
        self.get_tag(tag)?.into_u64_vec()
    }

    /// Tries to retrieve a tag and convert it to the desired type.
    pub fn get_tag_f32_vec(&mut self, tag: Tag) -> TiffResult<Vec<f32>> {
        self.get_tag(tag)?.into_f32_vec()
    }

    /// Tries to retrieve a tag and convert it to the desired type.
    pub fn get_tag_f64_vec(&mut self, tag: Tag) -> TiffResult<Vec<f64>> {
        self.get_tag(tag)?.into_f64_vec()
    }

    /// Tries to retrieve a tag and convert it to a 8bit vector.
    pub fn get_tag_u8_vec(&mut self, tag: Tag) -> TiffResult<Vec<u8>> {
        self.get_tag(tag)?.into_u8_vec()
    }

    /// Tries to retrieve a tag and convert it to a ascii vector.
    pub fn get_tag_ascii_string(&mut self, tag: Tag) -> TiffResult<String> {
        self.get_tag(tag)?.into_string()
    }

    fn invert_colors_unsigned<T>(buffer: &mut [T], max: T)
    where
        T: std::ops::Sub<T> + std::ops::Sub<Output = T> + Copy,
    {
        for datum in buffer.iter_mut() {
            *datum = max - *datum
        }
    }

    fn invert_colors_fp<T>(buffer: &mut [T], max: T)
    where
        T: std::ops::Sub<T> + std::ops::Sub<Output = T> + Copy,
    {
        for datum in buffer.iter_mut() {
            // FIXME: assumes [0, 1) range for floats
            *datum = max - *datum
        }
    }

    fn invert_colors(buf: &mut DecodingBuffer, color_type: ColorType) {
        match (color_type, buf) {
            (ColorType::Gray(64), DecodingBuffer::U64(ref mut buffer)) => {
                Self::invert_colors_unsigned(buffer, 0xffff_ffff_ffff_ffff);
            }
            (ColorType::Gray(32), DecodingBuffer::U32(ref mut buffer)) => {
                Self::invert_colors_unsigned(buffer, 0xffff_ffff);
            }
            (ColorType::Gray(16), DecodingBuffer::U16(ref mut buffer)) => {
                Self::invert_colors_unsigned(buffer, 0xffff);
            }
            (ColorType::Gray(n), DecodingBuffer::U8(ref mut buffer)) if n <= 8 => {
                Self::invert_colors_unsigned(buffer, 0xff);
            }
            (ColorType::Gray(32), DecodingBuffer::F32(ref mut buffer)) => {
                Self::invert_colors_fp(buffer, 1.0);
            }
            (ColorType::Gray(64), DecodingBuffer::F64(ref mut buffer)) => {
                Self::invert_colors_fp(buffer, 1.0);
            }
            _ => {}
        }
    }

    /// Fix endianness. If `byte_order` matches the host, then conversion is a no-op.
    fn fix_endianness(buf: &mut DecodingBuffer, byte_order: ByteOrder) {
        match byte_order {
            ByteOrder::LittleEndian => match buf {
                DecodingBuffer::U8(_) | DecodingBuffer::I8(_) => {}
                DecodingBuffer::U16(b) => b.iter_mut().for_each(|v| *v = u16::from_le(*v)),
                DecodingBuffer::I16(b) => b.iter_mut().for_each(|v| *v = i16::from_le(*v)),
                DecodingBuffer::U32(b) => b.iter_mut().for_each(|v| *v = u32::from_le(*v)),
                DecodingBuffer::I32(b) => b.iter_mut().for_each(|v| *v = i32::from_le(*v)),
                DecodingBuffer::U64(b) => b.iter_mut().for_each(|v| *v = u64::from_le(*v)),
                DecodingBuffer::I64(b) => b.iter_mut().for_each(|v| *v = i64::from_le(*v)),
                DecodingBuffer::F32(b) => b
                    .iter_mut()
                    .for_each(|v| *v = f32::from_bits(u32::from_le(v.to_bits()))),
                DecodingBuffer::F64(b) => b
                    .iter_mut()
                    .for_each(|v| *v = f64::from_bits(u64::from_le(v.to_bits()))),
            },
            ByteOrder::BigEndian => match buf {
                DecodingBuffer::U8(_) | DecodingBuffer::I8(_) => {}
                DecodingBuffer::U16(b) => b.iter_mut().for_each(|v| *v = u16::from_be(*v)),
                DecodingBuffer::I16(b) => b.iter_mut().for_each(|v| *v = i16::from_be(*v)),
                DecodingBuffer::U32(b) => b.iter_mut().for_each(|v| *v = u32::from_be(*v)),
                DecodingBuffer::I32(b) => b.iter_mut().for_each(|v| *v = i32::from_be(*v)),
                DecodingBuffer::U64(b) => b.iter_mut().for_each(|v| *v = u64::from_be(*v)),
                DecodingBuffer::I64(b) => b.iter_mut().for_each(|v| *v = i64::from_be(*v)),
                DecodingBuffer::F32(b) => b
                    .iter_mut()
                    .for_each(|v| *v = f32::from_bits(u32::from_be(v.to_bits()))),
                DecodingBuffer::F64(b) => b
                    .iter_mut()
                    .for_each(|v| *v = f64::from_bits(u64::from_be(v.to_bits()))),
            },
        };
    }

    /// Decompresses the strip into the supplied buffer.
    fn expand_strip<'a>(
        &mut self,
        mut buffer: DecodingBuffer<'a>,
        offset: u64,
        length: u64,
    ) -> TiffResult<()> {
        // Validate that the provided buffer is of the expected type.
        let color_type = self.colortype()?;
        match (color_type, &buffer) {
            (ColorType::RGB(n), _)
            | (ColorType::RGBA(n), _)
            | (ColorType::CMYK(n), _)
            | (ColorType::Gray(n), _)
                if usize::from(n) == buffer.byte_len() * 8 => {}
            (ColorType::Gray(n), DecodingBuffer::U8(_)) if n <= 8 => {}
            (type_, _) => {
                return Err(TiffError::UnsupportedError(
                    TiffUnsupportedError::UnsupportedColorType(type_),
                ))
            }
        }

        // Construct necessary reader to perform decompression.
        self.goto_offset_u64(offset)?;
        let byte_order = self.reader.byte_order;

        let compression_method = self.image().compression_method;
        let jpeg_tables = self.image().jpeg_tables.clone();

        let reader =
            Self::create_reader(&mut self.reader, compression_method, length, jpeg_tables)?;

        // Read into output buffer.
        {
            let mut buffer = buffer.as_u8_buf();

            // Note that writing updates the slice to point to the yet unwritten part.
            std::io::copy(&mut reader.take(buffer.len() as u64), &mut buffer)?;

            // If less than the expected amount of bytes was read, set the remaining data to 0.
            for b in buffer {
                *b = 0;
            }
        }

        Self::fix_endianness(&mut buffer, byte_order);

        if self.image().photometric_interpretation == PhotometricInterpretation::WhiteIsZero {
            Self::invert_colors(&mut buffer, color_type);
        }

        Ok(())
    }

    pub fn chunk_info(&self, chunk_index: usize) -> Option<ChunkInfo> {
        match &self.image().chunk_type {
            ChunkType::Strip => {
                let rows_per_strip =
                    usize::try_from(self.image().strip_decoder.as_ref()?.rows_per_strip).unwrap();

                let sized_width = usize::try_from(self.image().width).unwrap();
                let sized_height = usize::try_from(self.image().height).unwrap();

                let strip_height_without_padding = chunk_index
                    .checked_mul(rows_per_strip)
                    .and_then(|x| sized_height.checked_sub(x))?;

                // Ignore potential vertical padding on the bottommost strip
                let strip_height = rows_per_strip.min(strip_height_without_padding);

                Some(ChunkInfo {
                    chunk_width: sized_width,
                    chunk_height: sized_height,

                    data_width: sized_width,
                    data_height: strip_height,
                })
            }
            ChunkType::Tile => {
                let tile_attrs = self.image().tile_attributes.as_ref()?;
                let (padding_right, padding_down) = tile_attrs.get_padding(chunk_index);

                let tile_width = tile_attrs.tile_width - padding_right;
                let tile_length = tile_attrs.tile_length - padding_down;

                Some(ChunkInfo {
                    chunk_width: tile_attrs.tile_width,
                    chunk_height: tile_attrs.tile_length,

                    data_width: tile_width,
                    data_height: tile_length,
                })
            }
        }
    }

    /// Decompresses the tile into the supplied buffer.
    fn expand_tile(
        &mut self,
        mut buffer: DecodingBuffer,
        offset: u64,
        compressed_length: u64,
        chunk_info: &ChunkInfo,
        output_width: usize,
    ) -> TiffResult<()> {
        let color_type = self.colortype()?;
        let byte_len = buffer.byte_len();
        let byte_order = self.reader.byte_order;

        self.goto_offset_u64(offset)?;

        let line_samples = output_width * self.image().bits_per_sample.len();
        let photometric_interpretation = self.image().photometric_interpretation;
        let compression_method = self.image().compression_method;
        let jpeg_tables = self.image().jpeg_tables.clone();

<<<<<<< HEAD
        let padding_right_samples = chunk_info.padding_right() * self.image().bits_per_sample.len();
        let row_samples = chunk_info.data_width * self.image().bits_per_sample.len();

        let mut reader = Self::create_reader(self, compressed_length)?;
=======
        let mut reader = Self::create_reader(
            &mut self.reader,
            compression_method,
            compressed_length,
            jpeg_tables,
        )?;
>>>>>>> a1330562

        for row_index in 0..chunk_info.data_height {
            let buf = buffer.as_u8_buf();

            let row_start = row_index * line_samples;
            let row_end = row_start + row_samples;

            let row = &mut buf[(row_start * byte_len)..(row_end * byte_len)];
            reader.read_exact(row)?;

            // Skip horizontal padding
            if padding_right_samples > 0 {
                let len = u64::try_from(padding_right_samples * byte_len)?;
                io::copy(&mut reader.by_ref().take(len), &mut io::sink())?;
            }

            Self::fix_endianness(&mut buffer.subrange(row_start..row_end), byte_order);

            if photometric_interpretation == PhotometricInterpretation::WhiteIsZero {
                Self::invert_colors(&mut buffer.subrange(row_start..row_end), color_type);
            }
        }

        Ok(())
    }

    fn create_reader<'r>(
        reader: &'r mut SmartReader<R>,
        compression_method: CompressionMethod,
        compressed_length: u64,
        jpeg_tables: Option<Arc<Vec<u8>>>,
    ) -> TiffResult<Box<dyn Read + 'r>> {
        Ok(match compression_method {
            CompressionMethod::None => Box::new(reader),
            CompressionMethod::LZW => {
                Box::new(LZWReader::new(reader, usize::try_from(compressed_length)?))
            }
            CompressionMethod::PackBits => Box::new(PackBitsReader::new(reader, compressed_length)),
            CompressionMethod::Deflate | CompressionMethod::OldDeflate => {
                Box::new(DeflateReader::new(reader))
            }
            CompressionMethod::ModernJPEG => {
                if jpeg_tables.is_some() && compressed_length < 2 {
                    return Err(TiffError::FormatError(
                        TiffFormatError::InvalidTagValueType(Tag::JPEGTables),
                    ));
                }

                let jpeg_reader = JpegReader::new(reader, compressed_length, jpeg_tables)?;
                let mut decoder = jpeg::Decoder::new(jpeg_reader);
                let data = decoder.decode().unwrap();

                Box::new(Cursor::new(data))
            }
            method => {
                return Err(TiffError::UnsupportedError(
                    TiffUnsupportedError::UnsupportedCompressionMethod(method),
                ))
            }
        })
    }

    fn check_chunk_type(&self, expected: ChunkType) -> TiffResult<()> {
        if expected != self.image().chunk_type {
            return Err(TiffError::UsageError(UsageError::InvalidChunkType(
                expected,
                self.image().chunk_type,
            )));
        }

        Ok(())
    }

    /// The chunk type (Strips / Tiles) of the image
    pub fn get_chunk_type(&self) -> ChunkType {
        self.image().chunk_type
    }

    /// Number of strips in image
    pub fn strip_count(&mut self) -> TiffResult<u32> {
        self.check_chunk_type(ChunkType::Strip)?;
        let rows_per_strip = self.image().strip_decoder.as_ref().unwrap().rows_per_strip;

        if rows_per_strip == 0 {
            return Ok(0);
        }

        // rows_per_strip - 1 can never fail since we know it's at least 1
        let height = match self.image().height.checked_add(rows_per_strip - 1) {
            Some(h) => h,
            None => return Err(TiffError::IntSizeError),
        };

        Ok(height / rows_per_strip)
    }

    /// Number of tiles in image
    pub fn tile_count(&mut self) -> TiffResult<u32> {
        self.check_chunk_type(ChunkType::Tile)?;
        Ok(u32::try_from(self.image().chunk_offsets.len())?)
    }

    #[deprecated = "Use read_image instead"]
    pub fn read_jpeg(&mut self) -> TiffResult<DecodingResult> {
<<<<<<< HEAD
        self.check_chunk_type(ChunkType::Strip)?;

        if self.image().chunk_offsets.len() == 0 {
            return Err(TiffError::FormatError(TiffFormatError::RequiredTagEmpty(
                Tag::StripOffsets,
            )));
        }

        if self.image().chunk_offsets[0] as usize > self.limits.intermediate_buffer_size
            || self
                .image()
                .chunk_bytes
                .iter()
                .any(|&x| x as usize > self.limits.intermediate_buffer_size)
        {
            return Err(TiffError::LimitsExceeded);
        }

        let mut res_img = Vec::with_capacity(self.image().chunk_offsets[0] as usize);

        for idx in 0..self.image.chunk_offsets.len() {
            let offset = self.image.chunk_offsets[idx];
            let length = self.image.chunk_bytes[idx];

            self.goto_offset_u64(offset)?;

            if self.image().jpeg_tables.is_some() && length < 2 {
                return Err(TiffError::FormatError(
                    TiffFormatError::InvalidTagValueType(Tag::JPEGTables),
                ));
            }

            let jpeg_tables = self.image().jpeg_tables.clone();
            let photometric_interpretation = self.image().photometric_interpretation;

            let jpeg_reader = JpegReader::new(
                &mut self.reader,
                length,
                jpeg_tables,
                &photometric_interpretation,
            )?;
            let mut decoder = jpeg::Decoder::new(jpeg_reader);

            match decoder.decode() {
                Ok(mut val) => res_img.append(&mut val),
                Err(e) => {
                    return match e {
                        jpeg::Error::Io(io_err) => Err(TiffError::IoError(io_err)),
                        jpeg::Error::Format(fmt_err) => {
                            Err(TiffError::FormatError(TiffFormatError::Format(fmt_err)))
                        }
                        jpeg::Error::Unsupported(_) => Err(TiffError::UnsupportedError(
                            TiffUnsupportedError::UnknownInterpretation,
                        )),
                        jpeg::Error::Internal(_) => Err(TiffError::UnsupportedError(
                            TiffUnsupportedError::UnknownInterpretation,
                        )),
                    };
                }
            }
        }

        Ok(DecodingResult::U8(res_img))
=======
        self.read_image()
>>>>>>> a1330562
    }

    pub fn read_strip_to_buffer(&mut self, mut buffer: DecodingBuffer) -> TiffResult<()> {
        self.check_chunk_type(ChunkType::Strip)?;
        let index = self.current_chunk;
        let offset = *self
            .image()
            .chunk_offsets
            .get(index)
            .ok_or(TiffError::FormatError(
                TiffFormatError::InconsistentSizesEncountered,
            ))?;
        let byte_count = *self
            .image()
            .chunk_bytes
            .get(index)
            .ok_or(TiffError::FormatError(
                TiffFormatError::InconsistentSizesEncountered,
            ))?;

        let chunk_info = self.chunk_info(index).ok_or(TiffError::IntSizeError)?;

        let buffer_size = chunk_info
            .data_width
            .checked_mul(chunk_info.data_height)
            .and_then(|x| x.checked_mul(self.image().bits_per_sample.len()))
            .ok_or(TiffError::LimitsExceeded)?;

        if buffer.len() < buffer_size {
            return Err(TiffError::FormatError(
                TiffFormatError::InconsistentSizesEncountered,
            ));
        }

        self.expand_strip(buffer.subrange(0..buffer_size), offset, byte_count)?;
        self.current_chunk += 1;

        match self.image().predictor {
            Predictor::None => {}
            Predictor::Horizontal => {
                rev_hpredict(
                    buffer.copy(),
                    (self.image().width, u32::try_from(chunk_info.data_height)?),
                    usize::try_from(self.image().width)?,
                    self.colortype()?,
                )?;
            }
            Predictor::__NonExhaustive => unreachable!(),
        }
        Ok(())
    }

    fn read_tile_to_buffer(
        &mut self,
        result: &mut DecodingBuffer,
        tile: usize,
        output_width: usize,
    ) -> TiffResult<()> {
        let file_offset = *self
            .image()
            .chunk_offsets
            .get(tile)
            .ok_or(TiffError::FormatError(
                TiffFormatError::InconsistentSizesEncountered,
            ))?;

        let compressed_bytes =
            *self
                .image()
                .chunk_bytes
                .get(tile)
                .ok_or(TiffError::FormatError(
                    TiffFormatError::InconsistentSizesEncountered,
                ))?;

        let chunk_info = self.chunk_info(tile).unwrap();

        self.expand_tile(
            result.copy(),
            file_offset,
            compressed_bytes,
            &chunk_info,
            output_width,
        )?;

        match self.image().predictor {
            Predictor::None => {}
            Predictor::Horizontal => {
                rev_hpredict(
                    result.copy(),
                    (
                        u32::try_from(chunk_info.data_width)?,
                        u32::try_from(chunk_info.data_height)?,
                    ),
                    output_width,
                    self.colortype()?,
                )?;
            }
            Predictor::__NonExhaustive => unreachable!(),
        }

        Ok(())
    }

    fn result_buffer(&self, width: usize, height: usize) -> TiffResult<DecodingResult> {
        let buffer_size = match width
            .checked_mul(height)
            .and_then(|x| x.checked_mul(self.image().bits_per_sample.len()))
        {
            Some(s) => s,
            None => return Err(TiffError::LimitsExceeded),
        };

        let max_sample_bits = self
            .image()
            .bits_per_sample
            .iter()
            .cloned()
            .max()
            .unwrap_or(8);
        match self
            .image()
            .sample_format
            .first()
            .unwrap_or(&SampleFormat::Uint)
        {
            SampleFormat::Uint => match max_sample_bits {
                n if n <= 8 => DecodingResult::new_u8(buffer_size, &self.limits),
                n if n <= 16 => DecodingResult::new_u16(buffer_size, &self.limits),
                n if n <= 32 => DecodingResult::new_u32(buffer_size, &self.limits),
                n if n <= 64 => DecodingResult::new_u64(buffer_size, &self.limits),
                n => Err(TiffError::UnsupportedError(
                    TiffUnsupportedError::UnsupportedBitsPerChannel(n),
                )),
            },
            SampleFormat::IEEEFP => match max_sample_bits {
                32 => DecodingResult::new_f32(buffer_size, &self.limits),
                64 => DecodingResult::new_f64(buffer_size, &self.limits),
                n => Err(TiffError::UnsupportedError(
                    TiffUnsupportedError::UnsupportedBitsPerChannel(n),
                )),
            },
            SampleFormat::Int => match max_sample_bits {
                n if n <= 8 => DecodingResult::new_i8(buffer_size, &self.limits),
                n if n <= 16 => DecodingResult::new_i16(buffer_size, &self.limits),
                n if n <= 32 => DecodingResult::new_i32(buffer_size, &self.limits),
                n if n <= 64 => DecodingResult::new_i64(buffer_size, &self.limits),
                n => Err(TiffError::UnsupportedError(
                    TiffUnsupportedError::UnsupportedBitsPerChannel(n),
                )),
            },
            format => {
                Err(TiffUnsupportedError::UnsupportedSampleFormat(vec![format.clone()]).into())
            }
        }
    }

    /// Read a single strip from the image and return it as a Vector
    pub fn read_strip(&mut self) -> TiffResult<DecodingResult> {
        self.check_chunk_type(ChunkType::Strip)?;
        let index = self.current_chunk;

        let rows_per_strip =
            usize::try_from(self.image().strip_decoder.as_ref().unwrap().rows_per_strip)?;

        let strip_height = cmp::min(
            rows_per_strip,
            usize::try_from(self.image().height)? - index * rows_per_strip,
        );

        let mut result = self.result_buffer(usize::try_from(self.image().width)?, strip_height)?;
        self.read_strip_to_buffer(result.as_buffer(0))?;

        Ok(result)
    }

    /// Read a single tile from the image and return it as a Vector
    pub fn read_tile(&mut self) -> TiffResult<DecodingResult> {
        let result = self.read_tile_at(self.current_chunk);

        self.current_chunk += 1;

        result
    }

    pub fn read_tile_at(&mut self, tile_index: usize) -> TiffResult<DecodingResult> {
        self.check_chunk_type(ChunkType::Tile)?;

        let chunk_info = self.chunk_info(tile_index).unwrap();

        let mut result = self.result_buffer(chunk_info.data_width, chunk_info.data_height)?;

        self.read_tile_to_buffer(&mut result.as_buffer(0), tile_index, chunk_info.data_width)?;

        Ok(result)
    }

    fn read_tiled_image(&mut self) -> TiffResult<DecodingResult> {
        let width = usize::try_from(self.image().width)?;
        let mut result = self.result_buffer(width, usize::try_from(self.image().height)?)?;

        for tile in 0..self.image().chunk_offsets.len() {
            let buffer_offset = self
                .image()
                .tile_attributes
                .as_ref()
                .unwrap()
                .get_offset(tile);

            self.read_tile_to_buffer(&mut result.as_buffer(buffer_offset), tile, width)?;
        }

        Ok(result)
    }

    fn read_stripped_image(&mut self) -> TiffResult<DecodingResult> {
        let rows_per_strip =
            usize::try_from(self.image().strip_decoder.as_ref().unwrap().rows_per_strip)?;

        let samples_per_strip = match usize::try_from(self.image().width)?
            .checked_mul(rows_per_strip)
            .and_then(|x| x.checked_mul(self.image().bits_per_sample.len()))
        {
            Some(s) => s,
            None => return Err(TiffError::LimitsExceeded),
        };

        let mut result = self.result_buffer(
            usize::try_from(self.image().width)?,
            usize::try_from(self.image().height)?,
        )?;

        for i in 0..usize::try_from(self.strip_count()?)? {
            let r = result.as_buffer(samples_per_strip * i);
            self.read_strip_to_buffer(r)?;
        }
        Ok(result)
    }

    /// Decodes the entire image and return it as a Vector
    pub fn read_image(&mut self) -> TiffResult<DecodingResult> {
        match self.image().chunk_type {
            ChunkType::Strip => self.read_stripped_image(),
            ChunkType::Tile => self.read_tiled_image(),
        }
    }
}<|MERGE_RESOLUTION|>--- conflicted
+++ resolved
@@ -1213,19 +1213,12 @@
         let compression_method = self.image().compression_method;
         let jpeg_tables = self.image().jpeg_tables.clone();
 
-<<<<<<< HEAD
-        let padding_right_samples = chunk_info.padding_right() * self.image().bits_per_sample.len();
-        let row_samples = chunk_info.data_width * self.image().bits_per_sample.len();
-
-        let mut reader = Self::create_reader(self, compressed_length)?;
-=======
         let mut reader = Self::create_reader(
             &mut self.reader,
             compression_method,
             compressed_length,
             jpeg_tables,
         )?;
->>>>>>> a1330562
 
         for row_index in 0..chunk_info.data_height {
             let buf = buffer.as_u8_buf();
@@ -1330,73 +1323,7 @@
 
     #[deprecated = "Use read_image instead"]
     pub fn read_jpeg(&mut self) -> TiffResult<DecodingResult> {
-<<<<<<< HEAD
-        self.check_chunk_type(ChunkType::Strip)?;
-
-        if self.image().chunk_offsets.len() == 0 {
-            return Err(TiffError::FormatError(TiffFormatError::RequiredTagEmpty(
-                Tag::StripOffsets,
-            )));
-        }
-
-        if self.image().chunk_offsets[0] as usize > self.limits.intermediate_buffer_size
-            || self
-                .image()
-                .chunk_bytes
-                .iter()
-                .any(|&x| x as usize > self.limits.intermediate_buffer_size)
-        {
-            return Err(TiffError::LimitsExceeded);
-        }
-
-        let mut res_img = Vec::with_capacity(self.image().chunk_offsets[0] as usize);
-
-        for idx in 0..self.image.chunk_offsets.len() {
-            let offset = self.image.chunk_offsets[idx];
-            let length = self.image.chunk_bytes[idx];
-
-            self.goto_offset_u64(offset)?;
-
-            if self.image().jpeg_tables.is_some() && length < 2 {
-                return Err(TiffError::FormatError(
-                    TiffFormatError::InvalidTagValueType(Tag::JPEGTables),
-                ));
-            }
-
-            let jpeg_tables = self.image().jpeg_tables.clone();
-            let photometric_interpretation = self.image().photometric_interpretation;
-
-            let jpeg_reader = JpegReader::new(
-                &mut self.reader,
-                length,
-                jpeg_tables,
-                &photometric_interpretation,
-            )?;
-            let mut decoder = jpeg::Decoder::new(jpeg_reader);
-
-            match decoder.decode() {
-                Ok(mut val) => res_img.append(&mut val),
-                Err(e) => {
-                    return match e {
-                        jpeg::Error::Io(io_err) => Err(TiffError::IoError(io_err)),
-                        jpeg::Error::Format(fmt_err) => {
-                            Err(TiffError::FormatError(TiffFormatError::Format(fmt_err)))
-                        }
-                        jpeg::Error::Unsupported(_) => Err(TiffError::UnsupportedError(
-                            TiffUnsupportedError::UnknownInterpretation,
-                        )),
-                        jpeg::Error::Internal(_) => Err(TiffError::UnsupportedError(
-                            TiffUnsupportedError::UnknownInterpretation,
-                        )),
-                    };
-                }
-            }
-        }
-
-        Ok(DecodingResult::U8(res_img))
-=======
         self.read_image()
->>>>>>> a1330562
     }
 
     pub fn read_strip_to_buffer(&mut self, mut buffer: DecodingBuffer) -> TiffResult<()> {
